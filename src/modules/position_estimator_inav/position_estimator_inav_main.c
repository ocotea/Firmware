--- conflicted
+++ resolved
@@ -145,16 +145,9 @@
 
 		inav_verbose_mode = false;
 
-<<<<<<< HEAD
-		if (argc > 1)
-			if (!strcmp(argv[2], "-v")) {
-				inav_verbose_mode = true;
-			}
-=======
 		if (argc > 2 && !strcmp(argv[2], "-v")) {
-			verbose_mode = true;
-		}
->>>>>>> 3ef62121
+			inav_verbose_mode = true;
+		}
 
 		thread_should_exit = false;
 		position_estimator_inav_task = px4_task_spawn_cmd("position_estimator_inav",
